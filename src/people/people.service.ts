--- conflicted
+++ resolved
@@ -31,13 +31,8 @@
    */
   findAll = (): Observable<Person[] | void> =>
     of(this._people).pipe(
-<<<<<<< HEAD
-      map((person: Person[]) =>
-        !!person && !!person.length ? person : undefined,
-=======
       map((people: Person[]) =>
         !!people && !!people.length ? people : undefined,
->>>>>>> 910749ed
       ),
     );
 
