{
  "name": "nwt-school-back",
  "version": "0.0.1",
  "description": "",
  "author": "",
  "private": true,
  "license": "UNLICENSED",
  "scripts": {
    "prebuild": "rimraf dist",
    "build": "nest build",
    "format": "prettier --write \"src/**/*.ts\" \"test/**/*.ts\"",
    "start": "nest start",
    "start:dev": "nest start --watch",
    "start:debug": "nest start --debug --watch",
    "start:prod": "node dist/main",
    "lint": "eslint \"{src,apps,libs,test}/**/*.ts\" --fix",
    "test": "jest",
    "test:watch": "jest --watch",
    "test:cov": "jest --coverage",
    "test:debug": "node --inspect-brk -r tsconfig-paths/register -r ts-node/register node_modules/.bin/jest --runInBand",
    "test:e2e": "jest --config ./test/jest-e2e.json"
  },
  "dependencies": {
<<<<<<< HEAD
    "@fastify/static": "^6.5.0",
    "@nestjs/common": "^9.0.0",
    "@nestjs/core": "^9.0.0",
    "@nestjs/mongoose": "^9.2.0",
    "@nestjs/platform-fastify": "^9.1.4",
    "@nestjs/swagger": "^6.1.2",
=======
    "@nestjs/common": "^10.2.6",
    "@nestjs/core": "^10.2.6",
    "@nestjs/mongoose": "^10.0.1",
    "@nestjs/platform-fastify": "^10.2.6",
    "@nestjs/swagger": "^7.1.12",
>>>>>>> 2e7b7b8c
    "class-transformer": "^0.5.1",
    "class-validator": "^0.14.0",
    "config": "^3.3.9",
    "fastify-swagger": "^5.2.0",
    "js-yaml": "^4.1.0",
    "mongoose": "^7.5.3",
    "reflect-metadata": "^0.1.13",
    "rimraf": "^5.0.5",
    "rxjs": "^7.8.1"
  },
  "devDependencies": {
    "@nestjs/cli": "^10.1.18",
    "@nestjs/schematics": "^10.0.2",
    "@nestjs/testing": "^10.2.6",
    "@types/express": "^4.17.18",
    "@types/jest": "29.5.5",
    "@types/node": "^20.8.0",
    "@types/supertest": "^2.0.13",
    "@typescript-eslint/eslint-plugin": "^6.7.3",
    "@typescript-eslint/parser": "^6.7.3",
    "eslint": "^8.50.0",
    "eslint-config-prettier": "^9.0.0",
    "eslint-plugin-prettier": "^5.0.0",
    "jest": "29.7.0",
    "prettier": "^3.0.3",
    "source-map-support": "^0.5.21",
    "supertest": "^6.3.3",
    "ts-jest": "29.1.1",
    "ts-loader": "^9.4.4",
    "ts-node": "^10.9.1",
    "tsconfig-paths": "4.2.0",
    "typescript": "^5.2.2"
  },
  "jest": {
    "moduleFileExtensions": [
      "js",
      "json",
      "ts"
    ],
    "rootDir": "src",
    "testRegex": ".*\\.spec\\.ts$",
    "transform": {
      "^.+\\.(t|j)s$": "ts-jest"
    },
    "collectCoverageFrom": [
      "**/*.(t|j)s"
    ],
    "coverageDirectory": "../coverage",
    "testEnvironment": "node"
  }
}<|MERGE_RESOLUTION|>--- conflicted
+++ resolved
@@ -21,20 +21,12 @@
     "test:e2e": "jest --config ./test/jest-e2e.json"
   },
   "dependencies": {
-<<<<<<< HEAD
-    "@fastify/static": "^6.5.0",
-    "@nestjs/common": "^9.0.0",
-    "@nestjs/core": "^9.0.0",
-    "@nestjs/mongoose": "^9.2.0",
-    "@nestjs/platform-fastify": "^9.1.4",
-    "@nestjs/swagger": "^6.1.2",
-=======
+    "@fastify/static": "^6.11.2",
     "@nestjs/common": "^10.2.6",
     "@nestjs/core": "^10.2.6",
     "@nestjs/mongoose": "^10.0.1",
     "@nestjs/platform-fastify": "^10.2.6",
     "@nestjs/swagger": "^7.1.12",
->>>>>>> 2e7b7b8c
     "class-transformer": "^0.5.1",
     "class-validator": "^0.14.0",
     "config": "^3.3.9",
